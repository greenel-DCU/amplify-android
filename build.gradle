--- conflicted
+++ resolved
@@ -115,14 +115,9 @@
 
         junit: 'junit:junit:4.13.1',
         mockito: 'org.mockito:mockito-core:3.1.0',
-<<<<<<< HEAD
         mockk: 'io.mockk:mockk:1.10.5',
-        mockwebserver: 'com.squareup.okhttp3:mockwebserver:4.9.0',
-        robolectric: 'org.robolectric:robolectric:4.4',
-=======
         mockwebserver: 'com.squareup.okhttp3:mockwebserver:4.9.1',
         robolectric: 'org.robolectric:robolectric:4.5.1',
->>>>>>> 72b5820f
         jsonassert: 'org.skyscreamer:jsonassert:1.5.0'
     ]
 }
